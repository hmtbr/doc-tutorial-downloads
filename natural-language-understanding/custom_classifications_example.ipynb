{
 "cells": [
  {
   "cell_type": "markdown",
   "source": [
    "# Classifications"
   ],
   "metadata": {}
  },
  {
   "cell_type": "markdown",
   "source": [
    "In this notebook, we will be creating a custom model using IBM Watson Natural Language Understanding (NLU) Classifications feature using the Python SDK for IBM cloud. If you need to install the Python SDK, please visit [https://github.com/watson-developer-cloud/python-sdk](https://github.com/watson-developer-cloud/python-sdk). \n",
    "\n",
    "We will go through the following functionalities:\n",
    "- [How to Create Training Data](#How-to-Create-Training-Data)\n",
    "   - [Create a JSON File from Data](#2.-Create-JSON-file-from-Data)\n",
    "   - [Convert Data from NLC to NLU Format](#Convert-Data-from-NLC-to-NLU-Format-(Optional-to-Run))\n",
    "- [How to Train a NLU Classifications Model](#3.-How-to-Train-a-NLU-Classifications-Model)\n",
<<<<<<< HEAD
    "- [How to Get Status of a NLU Classifications Model](#4.-How-to-Get-Status-of-a-NLU-Classifications-Model)\n",
    "- [How to Use a Trained NLU Classifications Model for Analysis](#5.-How-to-Use-a-Trained-NLU-Classifications-Model-for-Analysis)\n",
    "- [How to Delete a NLU Classifications Model](#6.-How-to-Delete-a-NLU-Classifications-Model)\n",
=======
    "- [How to Get Status of a Classifications Model](#4.-How-to-Get-Status-of-a-Classifications-Model)\n",
    "- [How to Use a Trained Classification Model for Analysis](#5.-How-to-Use-a-Trained-Classification-Model-for-Analysis)\n",
    "- [How to Delete a Classification Model](#6.-How-to-Delete-a-Classification-Model)\n",
>>>>>>> 883b6854
    "\n",
    "To start, we will need a NLU instance which will provide (among other things) a necessary API key. To provision an instance of NLU visit: [https://cloud.ibm.com/catalog/services/natural-language-understanding](https://cloud.ibm.com/catalog/services/natural-language-understanding). "
   ],
   "metadata": {}
  },
  {
   "cell_type": "markdown",
   "source": [
    "\n",
    "## 1. Add Your NLU Service Credentials Here.\n",
    "\n",
    "See the following for authenticating to Watson services: [https://cloud.ibm.com/docs/watson?topic=watson-iam](https://cloud.ibm.com/docs/watson?topic=watson-iam). It will suffice to use the auto-generated service credentials when you instantiated the NLU service.\n"
   ],
   "metadata": {}
  },
  {
   "cell_type": "code",
   "execution_count": 1,
   "source": [
    "api_key = 'Nyouq3QwLOPFxtwiRY3UccDgoMyeiV8Vr9WsSOXRosuK'\n",
    "url = 'https://api.us-south.natural-language-understanding.watson.cloud.ibm.com/instances/666c7024-aab2-4df5-be44-4cb5c98d0ef3'\n",
    "\n",
    "from ibm_watson import NaturalLanguageUnderstandingV1\n",
    "from ibm_cloud_sdk_core.authenticators import IAMAuthenticator\n",
    "\n",
    "auth = IAMAuthenticator(api_key)\n",
    "nlu = NaturalLanguageUnderstandingV1(version='2021-03-25', authenticator=auth)\n",
    "\n",
    "nlu.set_service_url(url)\n",
    "\n",
    "print(\"Successfully connected with the NLU service\")\n"
   ],
   "outputs": [
    {
     "output_type": "stream",
     "name": "stdout",
     "text": [
      "Successfully connected with the NLU service\n"
     ]
    }
   ],
   "metadata": {}
  },
  {
   "cell_type": "markdown",
   "source": [
    "# How to Create Training Data\n",
    "\n",
    "NLU Classifications training data requires a list of text documents, each annotated by one or more labels. \n",
    "\n",
    "The training data for NLU Classifications needs to be in following JSON format:\n",
    "\n",
    "```json\n",
    "[\n",
    "    {\n",
    "        \"text\": \"document 1\",\n",
    "        \"labels\": [\"label1\"]\n",
    "    },\n",
    "    {\n",
    "        \"text\": \"document 2\",\n",
    "        \"labels\": [\"label2\", \"label3\"]\n",
    "    }\n",
    "]\n",
    "```"
   ],
   "metadata": {}
  },
  {
   "cell_type": "markdown",
   "source": [
    "## 2. Create JSON file from Data"
   ],
   "metadata": {}
  },
  {
   "cell_type": "code",
   "execution_count": 2,
   "source": [
    "training_data = [\n",
    "    {\n",
    "        \"text\": \"How hot is it today?\",\n",
    "        \"labels\": [\"temperature\"]\n",
    "    },\n",
    "    {\n",
    "        \"text\": \"Is it hot outside?\",\n",
    "        \"labels\": [\"temperature\"]\n",
    "    },\n",
    "    {\n",
    "        \"text\": \"Will it be uncomfortably hot?\",\n",
    "        \"labels\": [\"temperature\"]\n",
    "    },\n",
    "    {\n",
    "        \"text\": \"Will it be sweltering?\",\n",
    "        \"labels\": [\"temperature\"]\n",
    "    },\n",
    "    {\n",
    "        \"text\": \"How cold is it today?\",\n",
    "        \"labels\": [\"temperature\"]\n",
    "    },\n",
    "    {\n",
    "        \"text\": \"Will we get snow?\",\n",
    "        \"labels\": [\"conditions\"]\n",
    "    },\n",
    "    {\n",
    "        \"text\": \"Are we expecting sunny conditions?\",\n",
    "        \"labels\": [\"conditions\"]\n",
    "    },\n",
    "    {\n",
    "        \"text\": \"Is it overcast?\",\n",
    "        \"labels\": [\"conditions\"]\n",
    "    },\n",
    "    {\n",
    "        \"text\": \"Will it be cloudy?\",\n",
    "        \"labels\": [\"conditions\"]\n",
    "    },\n",
    "    {\n",
    "        \"text\": \"How much rain will fall today?\",\n",
    "        \"labels\": [\"conditions\"]\n",
    "    }\n",
    "]\n",
    "\n",
    "# Save Training data in a file\n",
    "import json\n",
    "\n",
    "training_data_filename = 'training_data.json'\n",
    "\n",
    "with open(training_data_filename, 'w', encoding='utf-8') as f:\n",
    "    json.dump(training_data, f, indent=4)\n",
    "\n",
    "print('Data successfully saved locally in ' + training_data_filename)"
   ],
   "outputs": [
    {
     "output_type": "stream",
     "name": "stdout",
     "text": [
      "Data successfully saved locally in training_data.json\n"
     ]
    }
   ],
   "metadata": {}
  },
  {
   "cell_type": "markdown",
   "source": [
    "## Convert Data from NLC to NLU Format (Optional to Run)\n",
    "\n",
    "The cell below provides a way of converting the training data stored **locally** in CSV format (as required by [Watson Natural Language Classifier](https://cloud.ibm.com/docs/natural-language-classifier?topic=natural-language-classifier-using-your-data#training-structure)) to classification training data required by NLU classification training."
   ],
   "metadata": {}
  },
  {
   "cell_type": "code",
   "execution_count": 1,
   "source": [
    "# Set path to training data file used to train Natural Language Classifier\n",
    "nlc_training_data_file_name = 'nlc_training_data.csv'\n",
    "\n",
    "## Imports\n",
    "\n",
    "import csv\n",
    "import json\n",
    "\n",
    "\n",
    "def convert_nlc_to_nlu(filename):\n",
    "    \n",
    "    nlu_data = []\n",
    "\n",
    "    with open(nlc_training_data_file_name, 'r', encoding='utf-8') as csv_file:\n",
    "        csv_reader = csv.reader(csv_file, delimiter=',')\n",
    "        for row in csv_reader:\n",
    "            text = row[0]\n",
    "            labels = row[1:]\n",
    "            # Convert the text and label in NLU training data JSON object\n",
    "            data_dict = {\n",
    "                'text': text,\n",
    "                'labels': labels\n",
    "            }\n",
    "            nlu_data.append(data_dict)\n",
    "\n",
    "    return nlu_data\n",
    "\n",
    "nlu_data = convert_nlc_to_nlu(nlc_training_data_file_name)\n",
    "        \n",
    "# Save Training data in a file\n",
    "training_data_filename = 'training_data.json'\n",
    "\n",
    "with open(training_data_filename, 'w', encoding='utf-8') as f:\n",
    "    json.dump(nlu_data, f, indent=4)\n",
    "\n",
    "print('Data successfully converted to NLU format and saved locally in ' + training_data_filename)"
   ],
   "outputs": [],
   "metadata": {}
  },
  {
   "cell_type": "markdown",
   "source": [
    "## 3. How to Train a NLU Classifications Model\n",
    "\n",
    "To train a NLU Classifications model using the data created above, utilize the `create_classifications_model` method. To view all functionality, you can also look over the NLU API documentation: [https://cloud.ibm.com/apidocs/natural-language-understanding?code=python](https://cloud.ibm.com/apidocs/natural-language-understanding?code=python). "
   ],
   "metadata": {}
  },
  {
   "cell_type": "code",
   "execution_count": 3,
   "source": [
    "with open(training_data_filename, 'rb') as file:\n",
    "    model = nlu.create_classifications_model(language='en', training_data=file, training_data_content_type='application/json', name='MyClassificationsModel', model_version='1.0.1').get_result()\n",
    "    \n",
    "    print(\"Created a NLU Classifications model:\")\n",
    "    print(json.dumps(model, indent=4))\n"
   ],
   "outputs": [
    {
     "output_type": "stream",
     "name": "stdout",
     "text": [
      "Created a NLU Classifications model:\n",
      "{\n",
      "    \"name\": \"MyClassificationsModel\",\n",
      "    \"user_metadata\": null,\n",
      "    \"language\": \"en\",\n",
      "    \"description\": null,\n",
      "    \"model_version\": \"1.0.1\",\n",
      "    \"version\": \"1.0.1\",\n",
      "    \"workspace_id\": null,\n",
      "    \"version_description\": null,\n",
      "    \"status\": \"starting\",\n",
      "    \"notices\": [],\n",
      "    \"model_id\": \"9bb62cb1-b26a-4e3e-adfb-e62f3037e60c\",\n",
      "    \"features\": [\n",
      "        \"classifications\"\n",
      "    ],\n",
      "    \"created\": \"2021-07-27T20:01:06Z\",\n",
      "    \"last_trained\": \"2021-07-27T20:01:06Z\",\n",
      "    \"last_deployed\": null\n",
      "}\n"
     ]
    }
   ],
   "metadata": {}
  },
  {
   "cell_type": "markdown",
   "source": [
    "## 4. How to Get Status of a NLU Classifications Model\n",
    "\n",
    "We can inspect the NLU Classifications model that has been recently created using the `get_classifications_model` method and passing in the `model_id`. "
   ],
   "metadata": {}
  },
  {
   "cell_type": "code",
   "execution_count": 7,
   "source": [
    "model_id = model['model_id']\n",
    "model_to_view = nlu.get_classifications_model(model_id=model_id).get_result()\n",
    "\n",
    "print(\"Information about the created NLU Classifications model:\")\n",
    "print(json.dumps(model_to_view, indent=4))\n"
   ],
   "outputs": [
    {
     "output_type": "stream",
     "name": "stdout",
     "text": [
      "Information about the created NLU Classifications model:\n",
      "{\n",
      "    \"name\": \"MyClassificationsModel\",\n",
      "    \"user_metadata\": null,\n",
      "    \"language\": \"en\",\n",
      "    \"description\": null,\n",
      "    \"model_version\": \"1.0.1\",\n",
      "    \"version\": \"1.0.1\",\n",
      "    \"workspace_id\": null,\n",
      "    \"version_description\": null,\n",
      "    \"status\": \"standby\",\n",
      "    \"notices\": [],\n",
      "    \"model_id\": \"9bb62cb1-b26a-4e3e-adfb-e62f3037e60c\",\n",
      "    \"features\": [\n",
      "        \"classifications\"\n",
      "    ],\n",
      "    \"created\": \"2021-07-27T20:01:06Z\",\n",
      "    \"last_trained\": \"2021-07-27T20:01:06Z\",\n",
      "    \"last_deployed\": \"2021-07-27T20:07:31Z\"\n",
      "}\n"
     ]
    }
   ],
   "metadata": {}
  },
  {
   "cell_type": "markdown",
   "source": [
<<<<<<< HEAD
    "## 5. How to Use a Trained NLU Classifications Model for Analysis\n",
=======
    "## 5. How to Use a Trained Classification Model for Analysis\n",
>>>>>>> 883b6854
    "\n",
    "Once the NLU Classifications model is fully trained, the `status` located in the cell above will turn to `available` indicating the model can be used for analysis (training above will take a few minutes to complete). Once ready, utilize the `analyze` method by passing in text, HTML, or public webpage urls. "
   ],
   "metadata": {}
  },
  {
   "cell_type": "code",
   "execution_count": 8,
   "source": [
    "from ibm_watson.natural_language_understanding_v1 import Features, ClassificationsOptions\n",
    "\n",
    "text = \"What is the expected high for today?\"\n",
    "\n",
    "analysis = nlu.analyze(text=text, features=Features(classifications=ClassificationsOptions(model=model_id))).get_result()\n",
    "\n",
    "print(\"Analysis response from trained NLU Classifications model:\")\n",
    "print(json.dumps(analysis, indent=4))"
   ],
   "outputs": [
    {
     "output_type": "stream",
     "name": "stdout",
     "text": [
      "Analysis response from recently trained model:\n",
      "{\n",
      "    \"usage\": {\n",
      "        \"text_units\": 1,\n",
      "        \"text_characters\": 36,\n",
      "        \"features\": 0\n",
      "    },\n",
      "    \"language\": \"en\",\n",
      "    \"classifications\": [\n",
      "        {\n",
      "            \"confidence\": 0.562519,\n",
      "            \"class_name\": \"temperature\"\n",
      "        },\n",
      "        {\n",
      "            \"confidence\": 0.433996,\n",
      "            \"class_name\": \"conditions\"\n",
      "        }\n",
      "    ]\n",
      "}\n"
     ]
    }
   ],
   "metadata": {}
  },
  {
   "cell_type": "markdown",
   "source": [
    "## 6. How to Delete a NLU Classifications Model\n",
    "\n",
    "Use the `delete_classifications_model` method to remove a specific classification model via a `model_id`. This operation can be verified by listing all the existing models with `list_classifications_models`. "
   ],
   "metadata": {}
  },
  {
   "cell_type": "code",
   "execution_count": 8,
   "source": [
    "model_to_delete = nlu.delete_classifications_model(model_id=model_id)\n",
    "updated_models_list = nlu.list_classifications_models().get_result()\n",
    "\n",
    "print(\"The NLU Classifications model created in this tutorial has been deleted:\")\n",
    "print(json.dumps(updated_models_list, indent=4))"
   ],
   "outputs": [
    {
     "output_type": "stream",
     "name": "stdout",
     "text": [
      "The NLU Classifications model created in this tutorial has been deleted:\n",
      "{\n",
      "    \"models\": []\n",
      "}\n"
     ]
    }
   ],
   "metadata": {}
  },
  {
   "cell_type": "code",
   "execution_count": null,
   "source": [],
   "outputs": [],
   "metadata": {}
  }
 ],
 "metadata": {
  "kernelspec": {
   "name": "python3",
   "display_name": "Python 3.9.6 64-bit"
  },
  "language_info": {
   "codemirror_mode": {
    "name": "ipython",
    "version": 3
   },
   "file_extension": ".py",
   "mimetype": "text/x-python",
   "name": "python",
   "nbconvert_exporter": "python",
   "pygments_lexer": "ipython3",
   "version": "3.9.6"
  },
  "interpreter": {
   "hash": "ac2eaa0ea0ebeafcc7822e65e46aa9d4f966f30b695406963e145ea4a91cd4fc"
  }
 },
 "nbformat": 4,
 "nbformat_minor": 4
}<|MERGE_RESOLUTION|>--- conflicted
+++ resolved
@@ -17,15 +17,9 @@
     "   - [Create a JSON File from Data](#2.-Create-JSON-file-from-Data)\n",
     "   - [Convert Data from NLC to NLU Format](#Convert-Data-from-NLC-to-NLU-Format-(Optional-to-Run))\n",
     "- [How to Train a NLU Classifications Model](#3.-How-to-Train-a-NLU-Classifications-Model)\n",
-<<<<<<< HEAD
     "- [How to Get Status of a NLU Classifications Model](#4.-How-to-Get-Status-of-a-NLU-Classifications-Model)\n",
     "- [How to Use a Trained NLU Classifications Model for Analysis](#5.-How-to-Use-a-Trained-NLU-Classifications-Model-for-Analysis)\n",
     "- [How to Delete a NLU Classifications Model](#6.-How-to-Delete-a-NLU-Classifications-Model)\n",
-=======
-    "- [How to Get Status of a Classifications Model](#4.-How-to-Get-Status-of-a-Classifications-Model)\n",
-    "- [How to Use a Trained Classification Model for Analysis](#5.-How-to-Use-a-Trained-Classification-Model-for-Analysis)\n",
-    "- [How to Delete a Classification Model](#6.-How-to-Delete-a-Classification-Model)\n",
->>>>>>> 883b6854
     "\n",
     "To start, we will need a NLU instance which will provide (among other things) a necessary API key. To provision an instance of NLU visit: [https://cloud.ibm.com/catalog/services/natural-language-understanding](https://cloud.ibm.com/catalog/services/natural-language-understanding). "
    ],
@@ -322,11 +316,7 @@
   {
    "cell_type": "markdown",
    "source": [
-<<<<<<< HEAD
     "## 5. How to Use a Trained NLU Classifications Model for Analysis\n",
-=======
-    "## 5. How to Use a Trained Classification Model for Analysis\n",
->>>>>>> 883b6854
     "\n",
     "Once the NLU Classifications model is fully trained, the `status` located in the cell above will turn to `available` indicating the model can be used for analysis (training above will take a few minutes to complete). Once ready, utilize the `analyze` method by passing in text, HTML, or public webpage urls. "
    ],
